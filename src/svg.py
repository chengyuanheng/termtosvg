from collections import defaultdict
import datetime
import logging
import os
import pty
import pyte
import pyte.screens
import svgwrite.animate
import svgwrite.container
import svgwrite.path
import svgwrite.shapes
import svgwrite.text
import time
<<<<<<< HEAD
from typing import Union, Dict, Set, FrozenSet, Tuple, Any, Callable
from Xlib import display, rdb, Xatom
=======
from typing import Union, Dict, Set, FrozenSet, Tuple, Hashable
>>>>>>> 0f28915a


BUFFER_SIZE = 1024

logging.basicConfig(level=logging.DEBUG)
logger = logging.getLogger(__name__)


<<<<<<< HEAD
# TODO: Group rectangles vertically
# TODO: Use a viewBox to display completed lines (~history)


def cell_neighbours(cell: Tuple[int, int]) -> Set[Tuple[int, int]]:
    i, j = cell
    return {(i-1, j), (i+1, j), (i, j-1), (i, j+1)}


def link_cells(matrix: Dict[int, Dict[int, Any]], key: Callable=lambda x: x) \
        -> Dict[Any, Set[FrozenSet]]:
    """Group the cells of a matrix by value"""
    values = defaultdict(set)
    visited = set()
    for row in matrix:
        for column in matrix[row]:
            if (row, column) in visited:
                continue

            visited_neighbours = set()
            neighbours = cell_neighbours((row, column))
            linked_cells = set()
            while neighbours:
                i, j = neighbours.pop()
                visited_neighbours.add((i, j))
                if i in matrix and j in matrix[i]:
                    if key(matrix[i][j]) == key(matrix[row][column]):
                        linked_cells.add((i, j))
                        neighbours |= (cell_neighbours((i, j)) - visited_neighbours)
            visited |= linked_cells

            values[key(matrix[row][column])].add(frozenset(linked_cells))

    return values


def get_Xresources_colors() -> Dict[str,str]:
    d = display.Display()
    xresources_str = d.screen(0).root.get_full_property(Xatom.RESOURCE_MANAGER,
                                                        Xatom.STRING)
    if xresources_str:
        data = xresources_str.value.decode('utf-8')
    else:
        data = None
    res_db = rdb.ResourceDB(string=data)

    mapping = {
        'foreground': res_db['x.foreground', 'X.Foreground'],
        'background': res_db['x.background', 'X.Background'],
        'black': res_db['x.color0', 'X.Color0'],
        'red': res_db['x.color1', 'X.Color1'],
        'green': res_db['x.color2', 'X.Color2'],
        'brown': res_db['x.color3', 'X.Color3'],
        'blue': res_db['x.color4', 'X.Color4'],
        'magenta': res_db['x.color5', 'X.Color5'],
        'cyan': res_db['x.color6', 'X.Color6'],
        'white': res_db['x.color7', 'X.Color7']
    }
    return mapping


def ansi_color_to_xml(color: str, color_conf: Union[Dict[str, str], None]=None) -> Union[str, None]:
    if color_conf is not None and color in color_conf:
        return color_conf[color]

=======
def cell_neighbours(cell: Tuple[int, int]) -> Set[Tuple[int, int]]:
    i, j = cell
    return {(i-1, j), (i+1, j), (i, j-1), (i, j+1)}


def link_cells(matrix: Dict[int, Dict[int, Hashable]]) -> Dict[Hashable, Set[FrozenSet]]:
    """Group the cells of a matrix by value"""
    values = defaultdict(set)
    visited = set()
    for row in matrix:
        for column in matrix[row]:
            if (row, column) in visited:
                continue

            visited_neighbours = set()
            neighbours = cell_neighbours((row, column))
            linked_cells = set()
            while neighbours:
                i, j = neighbours.pop()
                visited_neighbours.add((i, j))
                if i in matrix and j in matrix[i]:
                    if matrix[i][j] == matrix[row][column]:
                        linked_cells.add((i, j))
                        neighbours |= (cell_neighbours((i, j)) - visited_neighbours)
            visited |= linked_cells

            values[matrix[row][column]].add(frozenset(linked_cells))

    return values


def ansi_color_to_xml(color: str) -> Union[str, None]:
    if color == 'default':
        return None

>>>>>>> 0f28915a
    # Named colors are also defined in the SVG specification so we can keep them as is
    svg_named_colors = {'black', 'red', 'green', 'brown', 'blue', 'magenta', 'cyan', 'white'}
    if color in svg_named_colors:
        return color

    # Non named colors are passed to this function as a six digit hexadecimal number
    if len(color) == 6:
        # The following instruction will raise a ValueError exception if 'color' is not a
        # valid hexadecimal string
        int(color, 16)
        return f'#{color}'

    raise ValueError(f'Invalid color: "{color}"')


# TODO: Animation pausing
def record():
    shell = os.environ.get('SHELL', 'sh')
    timings = []

    def read(fd):
        data = os.read(fd, BUFFER_SIZE)
        timings.append((data, datetime.datetime.now()))
        return data

    header = f'Script started on {time.asctime()}'
    print(header)

    pty.spawn(shell, read)

    footer = f'Script done on {time.asctime()}'
    print(footer)
    # print(b''.join(d for d, _ in timings))
    return timings


def group_by_time(timings, threshold=datetime.timedelta(milliseconds=50)):
    grouped_timings = []
    current_string = []
    current_time = None
    for character, t in timings:
        if current_time is not None:
            assert t - current_time >= datetime.timedelta(seconds=0)
            if t - current_time > threshold:
                # Flush current string
                s = b''.join(current_string)
                grouped_timings.append((s, current_time))
                current_string = []
                current_time = t
        else:
            current_time = t

        current_string.append(character)

    if current_string:
        grouped_timings.append((b''.join(current_string), current_time))

    return grouped_timings


def serialize_css_dict(css: Dict[str, Dict[str, str]]) -> str:
    def serialize_css_item(item: Dict[str, str]) -> str:
        return '; '.join(f'{prop}: {item[prop]}' for prop in item)

    items = [f'{item} {{{serialize_css_item(css[item])}}}' for item in css]
    return os.linesep.join(items)


def render_animation(timings, filename, end_pause=1):
    if end_pause < 0:
        raise ValueError(f'Invalid end_pause (must be >= 0): "{end_pause}"')
<<<<<<< HEAD
=======

    font = 'Dejavu Sans Mono'
>>>>>>> 0f28915a
    font_size = 14
    color_conf = get_Xresources_colors()
    css = {
        # Apply this style to each and every element since we are using coordinates that depend on
        # the size of the font
        '*': {
            'font-family': '"DejaVu Sans Mono", monospace',
            'font-style': 'normal',
            'font-size': f'{font_size}px',
        },
        'text': {
            'fill': color_conf['foreground']
        },
        '.bold': {
            'font-weight': 'bold'
        }
    }
    css_ansi_colors = {f'.{color}': {'fill': color_conf[color]} for color in color_conf}
    css.update(css_ansi_colors)

    dwg = svgwrite.Drawing(filename, ('80ex', '28em'), debug=True)
    dwg.defs.add(dwg.style(serialize_css_dict(css)))
    args = {
        'insert': (0, 0),
        'size': ('100%', '100%'),
        'class': 'background'
    }
    r = svgwrite.shapes.Rect(**args)
    dwg.add(r)
    input_data, times = zip(*timings)

    screen = pyte.Screen(80, 24)
    stream = pyte.ByteStream(screen)
    first_animation_begin = f'0s; animation_{len(input_data)-1}.end'
    # Lien_height in 'em' unit
    line_height = 1.10
    for index, bs in enumerate(input_data):
        stream.feed(bs)
        frame = svgwrite.container.Group(id=f'frame_{index}', display='none')

        # Background
        frame_bg = draw_bg(screen.buffer, line_height, f'frame_bg_{index}')
        frame.add(frame_bg)

        # Foreground
        frame_fg = draw_fg(screen.buffer, line_height, f'frame_fg_{index}')
        frame.add(frame_fg)

        # Animation
        try:
            frame_duration = (times[index+1] - times[index]).total_seconds()
        except IndexError:
            frame_duration = end_pause

        assert frame_duration > 0
        extra = {
            'id': f'animation_{index}',
            'begin': f'animation_{index-1}.end' if index > 0 else first_animation_begin,
            'dur': f'{frame_duration:.3f}s',
            'values': 'inline;inline',
            'keyTimes': '0.0;1.0',
            'fill': 'remove'
        }
        frame.add(svgwrite.animate.Animate('display', **extra))
        dwg.add(frame)

    dwg.save()


<<<<<<< HEAD
# TODO: Merge rectangles over multiple lines as in:
# https://stackoverflow.com/questions/5919298/algorithm-for-finding-the-fewest-rectangles-to-cover-a-set-of-rectangles-without/6634668
=======
# TODO: Merge adjacent cells with the same background color into a polygon
>>>>>>> 0f28915a
def draw_bg(screen_buffer, line_height, group_id):
    frame = svgwrite.container.Group(id=group_id)
    for row in screen_buffer.keys():
        last_bg_color = None
        start_col = 0
        last_col = None
        for col in sorted(screen_buffer[row]):
            char = screen_buffer[row][col]
<<<<<<< HEAD
            bg_color = char.fg if char.reverse else char.bg
            if bg_color == 'default':
                if char.reverse:
                    bg_color = 'foreground'
                else:
                    bg_color = 'background'

            if bg_color != last_bg_color or (last_col is not None and col != last_col + 1):
                if last_bg_color is not None and last_bg_color != 'background':
                    args = {
                        'insert': (f'{start_col}ex', f'{row * line_height + 0.25:.2f}em'),
                        'size': (f'{col-start_col}ex', f'{line_height}em'),
                        'class': last_bg_color
                    }
                    r = svgwrite.shapes.Rect(**args)
                    frame.add(r)
                start_col = col
            last_bg_color = bg_color
            last_col = col
        if screen_buffer[row] and last_bg_color is not None and last_bg_color != 'background':
            col = max(screen_buffer[row]) + 1
            args = {
                'insert': (f'{start_col}ex', f'{row * line_height + 0.25:.2f}em'),
                'size': (f'{col-start_col}ex', f'{line_height}em'),
                'class': last_bg_color
            }
            r = svgwrite.shapes.Rect(**args)
=======
            bg_color_xml = ansi_color_to_xml(char.fg if char.reverse else char.bg)
            if bg_color_xml is None:
                continue

            r = svgwrite.shapes.Rect(insert=(f'{col}ex', 3 + row * line_height),
                                     size=('1ex', line_height),
                                     fill=bg_color_xml)
>>>>>>> 0f28915a
            frame.add(r)

    return frame


def draw_fg(screen_buffer, line_height, group_id):
    frame = svgwrite.container.Group(id=group_id)
    for row in screen_buffer:
<<<<<<< HEAD
        height = (row + 1) * line_height
=======
        height = 1 + (row + 1) * line_height
>>>>>>> 0f28915a
        content = ''
        last_text_attributes = {}
        current_text_position = 0
        last_col = -1

        for col in sorted(screen_buffer[row]):
            char = screen_buffer[row][col]
            # Replace spaces with non breaking spaces so that consecutive spaces
            # are preserved
            data = char.data if char.data != ' ' else u'\u00A0'
            text_attributes = {}

<<<<<<< HEAD
            fg_color = char.bg if char.reverse else char.fg
            if fg_color == 'default' and char.reverse:
                fg_color = 'background'
            classes = []
            if fg_color != 'default':
                classes.append(fg_color)
=======
            fg_color_xml = ansi_color_to_xml(char.bg if char.reverse else char.fg)
            if fg_color_xml is not None:
                text_attributes['fill'] = fg_color_xml

>>>>>>> 0f28915a
            if char.bold:
                classes.append('bold')
            if classes:
                text_attributes['class'] = ' '.join(classes)

            if text_attributes != last_text_attributes or col != last_col + 1:
                if content:
                    text = svgwrite.text.Text(text=content,
                                              x=[f'{current_text_position + i}ex' for i in
                                                 range(len(content))],
                                              y=[f'{height:.2f}em'],
                                              **last_text_attributes)
                    frame.add(text)
                content = ''
                current_text_position = col

            content += data
            last_text_attributes = text_attributes
            last_col = col

        if content:
            text = svgwrite.text.Text(text=content,
                                      x=[f'{current_text_position + i}ex' for i in
                                         range(len(content))],
                                      y=[f'{height:.2f}em'],
                                      **last_text_attributes)
            frame.add(text)
    return frame


if __name__ == '__main__':
    timings = record()
    squashed_timings = group_by_time(timings, threshold=datetime.timedelta(milliseconds=40))
    render_animation(squashed_timings, '/tmp/test.svg')<|MERGE_RESOLUTION|>--- conflicted
+++ resolved
@@ -11,12 +11,8 @@
 import svgwrite.shapes
 import svgwrite.text
 import time
-<<<<<<< HEAD
 from typing import Union, Dict, Set, FrozenSet, Tuple, Any, Callable
 from Xlib import display, rdb, Xatom
-=======
-from typing import Union, Dict, Set, FrozenSet, Tuple, Hashable
->>>>>>> 0f28915a
 
 
 BUFFER_SIZE = 1024
@@ -25,7 +21,6 @@
 logger = logging.getLogger(__name__)
 
 
-<<<<<<< HEAD
 # TODO: Group rectangles vertically
 # TODO: Use a viewBox to display completed lines (~history)
 
@@ -91,43 +86,6 @@
     if color_conf is not None and color in color_conf:
         return color_conf[color]
 
-=======
-def cell_neighbours(cell: Tuple[int, int]) -> Set[Tuple[int, int]]:
-    i, j = cell
-    return {(i-1, j), (i+1, j), (i, j-1), (i, j+1)}
-
-
-def link_cells(matrix: Dict[int, Dict[int, Hashable]]) -> Dict[Hashable, Set[FrozenSet]]:
-    """Group the cells of a matrix by value"""
-    values = defaultdict(set)
-    visited = set()
-    for row in matrix:
-        for column in matrix[row]:
-            if (row, column) in visited:
-                continue
-
-            visited_neighbours = set()
-            neighbours = cell_neighbours((row, column))
-            linked_cells = set()
-            while neighbours:
-                i, j = neighbours.pop()
-                visited_neighbours.add((i, j))
-                if i in matrix and j in matrix[i]:
-                    if matrix[i][j] == matrix[row][column]:
-                        linked_cells.add((i, j))
-                        neighbours |= (cell_neighbours((i, j)) - visited_neighbours)
-            visited |= linked_cells
-
-            values[matrix[row][column]].add(frozenset(linked_cells))
-
-    return values
-
-
-def ansi_color_to_xml(color: str) -> Union[str, None]:
-    if color == 'default':
-        return None
-
->>>>>>> 0f28915a
     # Named colors are also defined in the SVG specification so we can keep them as is
     svg_named_colors = {'black', 'red', 'green', 'brown', 'blue', 'magenta', 'cyan', 'white'}
     if color in svg_named_colors:
@@ -199,11 +157,7 @@
 def render_animation(timings, filename, end_pause=1):
     if end_pause < 0:
         raise ValueError(f'Invalid end_pause (must be >= 0): "{end_pause}"')
-<<<<<<< HEAD
-=======
-
-    font = 'Dejavu Sans Mono'
->>>>>>> 0f28915a
+
     font_size = 14
     color_conf = get_Xresources_colors()
     css = {
@@ -273,12 +227,8 @@
     dwg.save()
 
 
-<<<<<<< HEAD
 # TODO: Merge rectangles over multiple lines as in:
 # https://stackoverflow.com/questions/5919298/algorithm-for-finding-the-fewest-rectangles-to-cover-a-set-of-rectangles-without/6634668
-=======
-# TODO: Merge adjacent cells with the same background color into a polygon
->>>>>>> 0f28915a
 def draw_bg(screen_buffer, line_height, group_id):
     frame = svgwrite.container.Group(id=group_id)
     for row in screen_buffer.keys():
@@ -287,7 +237,6 @@
         last_col = None
         for col in sorted(screen_buffer[row]):
             char = screen_buffer[row][col]
-<<<<<<< HEAD
             bg_color = char.fg if char.reverse else char.bg
             if bg_color == 'default':
                 if char.reverse:
@@ -315,15 +264,6 @@
                 'class': last_bg_color
             }
             r = svgwrite.shapes.Rect(**args)
-=======
-            bg_color_xml = ansi_color_to_xml(char.fg if char.reverse else char.bg)
-            if bg_color_xml is None:
-                continue
-
-            r = svgwrite.shapes.Rect(insert=(f'{col}ex', 3 + row * line_height),
-                                     size=('1ex', line_height),
-                                     fill=bg_color_xml)
->>>>>>> 0f28915a
             frame.add(r)
 
     return frame
@@ -332,11 +272,7 @@
 def draw_fg(screen_buffer, line_height, group_id):
     frame = svgwrite.container.Group(id=group_id)
     for row in screen_buffer:
-<<<<<<< HEAD
         height = (row + 1) * line_height
-=======
-        height = 1 + (row + 1) * line_height
->>>>>>> 0f28915a
         content = ''
         last_text_attributes = {}
         current_text_position = 0
@@ -349,19 +285,12 @@
             data = char.data if char.data != ' ' else u'\u00A0'
             text_attributes = {}
 
-<<<<<<< HEAD
             fg_color = char.bg if char.reverse else char.fg
             if fg_color == 'default' and char.reverse:
                 fg_color = 'background'
             classes = []
             if fg_color != 'default':
                 classes.append(fg_color)
-=======
-            fg_color_xml = ansi_color_to_xml(char.bg if char.reverse else char.fg)
-            if fg_color_xml is not None:
-                text_attributes['fill'] = fg_color_xml
-
->>>>>>> 0f28915a
             if char.bold:
                 classes.append('bold')
             if classes:
